--- conflicted
+++ resolved
@@ -56,12 +56,8 @@
         from anubis.handler import judge
         from anubis.handler import discussion
         from anubis.handler import fs
-<<<<<<< HEAD
-        # from anubis.handler import campaign
-=======
         from anubis.handler import campaign
         from anubis.handler import student
->>>>>>> abb9bbb7
         if options.options.static:
             self.router.add_static(
                 '/', path.join(path.dirname(__file__), '.static_build'), name='static')
